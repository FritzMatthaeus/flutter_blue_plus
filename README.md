[![pub package](https://img.shields.io/pub/v/flutter_blue_plus.svg)](https://pub.dartlang.org/packages/flutter_blue_plus)

<br>
<p align="center">
<img alt="FlutterBlue" src="https://github.com/boskokg/flutter_blue_plus/blob/master/site/flutterblue.png?raw=true" />
</p>
<br><br>

**Note: this plugin is continuous work from FlutterBlue since maintenance stopped.**

## Contents

- [Introduction](#introduction)
- [Usage](#usage)
- [Getting Started](#getting-started)
- [Reference](#reference)
- [Debugging](#debugging)
- [Common Problems](#common-problems)

## Introduction

FlutterBluePlus is a Bluetooth Low Energy plugin for [Flutter](https://flutter.dev).

**Bluetooth Classic is not supported.**

❗ (i.e. speakers, headphones, mice, keyboards, gamepads, and more are not supported). ❗

## Cross-Platform Bluetooth Low Energy

FlutterBluePlus aims to offer the most from all supported platforms: iOS, macOS, Android.

The code is written to be simple, robust, and incredibly easy to understand.

## No Dependencies

FlutterBluePlus has zero dependencies besides Flutter, Android, and iOS themselves.

This makes FlutterBluePlus very stable.

## Usage

### Error Handling :fire:

Flutter Blue Plus takes error handling very seriously.

Every error returned by the native platform is checked and thrown as an exception where appropriate. See [Reference](#reference) for a list of throwable functions.

**Streams:** At the time of writing, streams returned by Flutter Blue Plus never emit any errors and never close. There's no need to handle `onError` or `onDone` for `stream.listen(...)`.

---

### Set Log Level

```dart
FlutterBluePlus.setLogLevel(LogLevel.verbose)
```

Setting `LogLevel.verbose` shows *all* data in and out.

⚫ = function name

🟣 = args to platform

🟡 = data from platform

<img width="600" alt="Screenshot 2023-07-27 at 4 53 08 AM" src="https://github.com/boskokg/flutter_blue_plus/assets/1863934/ee37d702-2752-4402-bf26-fc661728c1c3">


### Enable Bluetooth

```dart
// check availability
if (await FlutterBluePlus.isAvailable == false) {
    print("Bluetooth not supported by this device");
    return;
}

// turn on bluetooth ourself if we can
if (Platform.isAndroid) {
    await FlutterBluePlus.turnOn();
}

// wait bluetooth to be on
await FlutterBluePlus.adapterState.where((s) => s == BluetoothAdapterState.on).first;
```

### Scan for devices

If your device is not found, see [Common Problems](#common-problems).

```dart
// Setup Listener for scan results
// device not found? see "Common Problems" in the README
var subscription = FlutterBluePlus.scanResults.listen((results) {
    for (ScanResult r in results) {
        print('${r.device.localName} found! rssi: ${r.rssi}');
    }
});

// Start scanning
FlutterBluePlus.startScan(timeout: Duration(seconds: 4));

// Stop scanning
await FlutterBluePlus.stopScan();
```

### Connect to a device

```dart
// Connect to the device
await device.connect();

// Disconnect from device
device.disconnect();
```

### Discover services

```dart
List<BluetoothService> services = await device.discoverServices();
services.forEach((service) {
    // do something with service
});
```

### Read and write characteristics

```dart
// Reads all characteristics
var characteristics = service.characteristics;
for(BluetoothCharacteristic c in characteristics) {
    List<int> value = await c.read();
    print(value);
}

// Writes to a characteristic
await c.write([0x12, 0x34])
```

If you want write large messages regardless of mtu, define this function.

```dart
import 'dart:math';

// split large writes
// Note: This can only be used for write (with response) to avoid data loss
extension WriteLarge on BluetoothCharacteristic {
  Future<void> writeLarge(List<int> value, int mtu, {int timeout = 15}) async {
    int chunk = mtu-3;
    for (int i = 0; i < value.length; i += chunk) {
      List<int> subvalue = value.sublist(i, max(i + chunk, value.length));
      write(subvalue, withoutResponse:false, timeout: timeout);
    }
  }
}
```

### Read and write descriptors

```dart
// Reads all descriptors
var descriptors = characteristic.descriptors;
for(BluetoothDescriptor d in descriptors) {
    List<int> value = await d.read();
    print(value);
}

// Writes to a descriptor
await d.write([0x12, 0x34])
```

### Set notifications and listen to changes

If onValueReceived is never called, see [Common Problems](#common-problems) in the README.

```dart
// Setup Listener for characteristic reads
// If this is never called, see "Common Problems" in the README
characteristic.onValueReceived.listen((value) {
    // do something with new value
});

// enable notifications
await characteristic.setNotifyValue(true);
```

### Read the MTU and request larger size

```dart
final mtu = await device.mtu.first;
await device.requestMtu(512);
```

Note that iOS will not allow requests of MTU size, and will always try to negotiate the highest possible MTU (iOS supports up to MTU size 185)

## Getting Started

### Change the minSdkVersion for Android

flutter_blue_plus is compatible only from version 19 of Android SDK so you should change this in **android/app/build.gradle**:

```dart
Android {
  defaultConfig {
     minSdkVersion: 19
```

### Add permissions for Android (No Location)

In the **android/app/src/main/AndroidManifest.xml** add:

```xml
<!-- Tell Google Play Store that your app uses Bluetooth LE
     Set android:required="true" if bluetooth is necessary -->
<uses-feature android:name="android.hardware.bluetooth_le" android:required="false" />

<!-- New Bluetooth permissions in Android 12
https://developer.android.com/about/versions/12/features/bluetooth-permissions -->
<uses-permission android:name="android.permission.BLUETOOTH_SCAN" android:usesPermissionFlags="neverForLocation" />
<uses-permission android:name="android.permission.BLUETOOTH_CONNECT" />

<!-- legacy for Android 11 or lower -->
<uses-permission android:name="android.permission.BLUETOOTH" android:maxSdkVersion="30" />
<uses-permission android:name="android.permission.BLUETOOTH_ADMIN" android:maxSdkVersion="30" />
<uses-permission android:name="android.permission.ACCESS_FINE_LOCATION" android:maxSdkVersion="30"/>

<!-- legacy for Android 9 or lower -->
<uses-permission android:name="android.permission.ACCESS_COARSE_LOCATION" android:maxSdkVersion="28" />
```

### Add permissions for Android (With Fine Location)

If you want to use Bluetooth to determine location.

In the **android/app/src/main/AndroidManifest.xml** add:

```xml
<!-- Tell Google Play Store that your app uses Bluetooth LE
     Set android:required="true" if bluetooth is necessary -->
<uses-feature android:name="android.hardware.bluetooth_le" android:required="false" />

<!-- New Bluetooth permissions in Android 12
https://developer.android.com/about/versions/12/features/bluetooth-permissions -->
<uses-permission android:name="android.permission.BLUETOOTH_SCAN"/>
<uses-permission android:name="android.permission.BLUETOOTH_CONNECT" />
<uses-permission android:name="android.permission.ACCESS_FINE_LOCATION" />

<!-- legacy for Android 11 or lower -->
<uses-permission android:name="android.permission.BLUETOOTH" android:maxSdkVersion="30" />
<uses-permission android:name="android.permission.BLUETOOTH_ADMIN" android:maxSdkVersion="30" />

<!-- legacy for Android 9 or lower -->
<uses-permission android:name="android.permission.ACCESS_COARSE_LOCATION" android:maxSdkVersion="28" />
```

And set androidUsesFineLocation when scanning:

```dart
// Start scanning
flutterBlue.startScan(timeout: Duration(seconds: 4), androidUsesFineLocation: true);
```

### Android Proguard

Add the following line in your `project/android/app/proguard-rules.pro` file:

```
-keep class com.boskokg.flutter_blue_plus.* { *; }
```

to avoid seeing the following kind errors in your `release` builds:

```
PlatformException(startScan, Field androidScanMode_ for m0.e0 not found. Known fields are
 [private int m0.e0.q, private b3.b0$i m0.e0.r, private boolean m0.e0.s, private static final m0.e0 m0.e0.t,
 private static volatile b3.a1 m0.e0.u], java.lang.RuntimeException: Field androidScanMode_ for m0.e0 not found
```

### Add permissions for iOS

In the **ios/Runner/Info.plist** let’s add:

```dart
	<dict>
	    <key>NSBluetoothAlwaysUsageDescription</key>
	    <string>Need BLE permission</string>
	    <key>NSBluetoothPeripheralUsageDescription</key>
	    <string>Need BLE permission</string>
	    <key>NSLocationAlwaysAndWhenInUseUsageDescription</key>
	    <string>Need Location permission</string>
	    <key>NSLocationAlwaysUsageDescription</key>
	    <string>Need Location permission</string>
	    <key>NSLocationWhenInUseUsageDescription</key>
	    <string>Need Location permission</string>
```

For location permissions on iOS see more at: [https://developer.apple.com/documentation/corelocation/requesting_authorization_for_location_services](https://developer.apple.com/documentation/corelocation/requesting_authorization_for_location_services)

## Reference

### FlutterBlue API

|                        |      Android       |        iOS         | Throws | Description                                                |
| :--------------------- | :----------------: | :----------------: | :----: | :--------------------------------------------------------- |
| adapterState           | :white_check_mark: | :white_check_mark: |        | Stream of state changes for the bluetooth adapter          |
| isAvailable            | :white_check_mark: | :white_check_mark: |        | Checks whether the device supports Bluetooth               |
| isOn                   | :white_check_mark: | :white_check_mark: |        | Checks if Bluetooth adapter is turned on                   |
| turnOn                 | :white_check_mark: |                    | :fire: | Turns on the bluetooth adapter                             |
| turnOff                | :white_check_mark: |                    | :fire: | Turns off the bluetooth adapter                            |
| scan                   | :white_check_mark: | :white_check_mark: | :fire: | Starts a scan for Ble devices and returns a stream         |
| startScan              | :white_check_mark: | :white_check_mark: | :fire: | Starts a scan for Ble devices with no return value         |
| stopScan               | :white_check_mark: | :white_check_mark: | :fire: | Stop an existing scan for Ble devices                      |
| scanResults            | :white_check_mark: | :white_check_mark: |        | Stream of live scan results                                |
| isScanning             | :white_check_mark: | :white_check_mark: |        | Stream of current scanning state                           |
| isScanningNow          | :white_check_mark: | :white_check_mark: |        | Is a scan currently running?                               |
| connectedSystemDevices | :white_check_mark: | :white_check_mark: |        | List of already connected devices, including by other apps |
| setLogLevel            | :white_check_mark: | :white_check_mark: |        | Configure plugin log level                                 |

### BluetoothDevice API

|                           |      Android       |        iOS         | Throws | Description                                                |
| :------------------------ | :----------------: | :----------------: | :----: | :--------------------------------------------------------- |
| localName                 | :white_check_mark: | :white_check_mark: |        | The cached localName of the device                         |
| connect                   | :white_check_mark: | :white_check_mark: | :fire: | Establishes a connection to the device                     |
| disconnect                | :white_check_mark: | :white_check_mark: | :fire: | Cancels an active or pending connection to the device      |
| discoverServices          | :white_check_mark: | :white_check_mark: | :fire: | Discover services                                          |
| isDiscoveryingServices    | :white_check_mark: | :white_check_mark: |        | Stream of whether service discovery is in progress         |
| servicesList              | :white_check_mark: | :white_check_mark: |        | The list of services that were discovered                  |
| servicesStream            | :white_check_mark: | :white_check_mark: |        | Stream of services changes                                 |
| connectionState           | :white_check_mark: | :white_check_mark: |        | Stream of connection changes for the Bluetooth Device      |
| mtu                       | :white_check_mark: | :white_check_mark: | :fire: | Stream of mtu size changes                                 |
| readRssi                  | :white_check_mark: | :white_check_mark: | :fire: | Read RSSI from a connected device                          |
| requestMtu                | :white_check_mark: |                    | :fire: | Request to change the MTU for the device                   |
| requestConnectionPriority | :white_check_mark: |                    | :fire: | Request to update a high priority, low latency connection  |
| pair                      | :white_check_mark: |                    | :fire: | Calls createBond on a device                               |
| removeBond                | :white_check_mark: |                    | :fire: | Remove Bluetooth Bond of device                            |
| setPreferredPhy           | :white_check_mark: |                    |        | Set preferred RX and TX phy for connection and phy options |
| clearGattCache            | :white_check_mark: |                    | :fire: | Clear android cache of service discovery results           |

### BluetoothCharacteristic API

|                 |      Android       |        iOS         | Throws | Description                                                     |
| :-------------- | :----------------: | :----------------: | :----: | :-------------------------------------------------------------- |
| uuid            | :white_check_mark: | :white_check_mark: |        | The uuid of characeristic                                       |
| read            | :white_check_mark: | :white_check_mark: | :fire: | Retrieves the value of the characteristic                       |
| write           | :white_check_mark: | :white_check_mark: | :fire: | Writes the value of the characteristic                          |
| setNotifyValue  | :white_check_mark: | :white_check_mark: | :fire: | Sets notifications or indications on the characteristic         |
| isNotifying     | :white_check_mark: | :white_check_mark: |        | Are notifications or indications currently enabled              |
| onValueReceived | :white_check_mark: | :white_check_mark: |        | Stream of characteristic value updates received from the device |
| lastValue       | :white_check_mark: | :white_check_mark: |        | The most recent value of the characteristic                     |
| lastValueStream | :white_check_mark: | :white_check_mark: |        | Stream of lastValue + onValueReceived                           |

### BluetoothDescriptor API

|                 |      Android       |        iOS         | Throws | Description                               |
| :-------------- | :----------------: | :----------------: | :----: | :---------------------------------------- |
| uuid            | :white_check_mark: | :white_check_mark: |        | The uuid of descriptor                    |
| read            | :white_check_mark: | :white_check_mark: | :fire: | Retrieves the value of the descriptor     |
| write           | :white_check_mark: | :white_check_mark: | :fire: | Writes the value of the descriptor        |
| onValueReceived | :white_check_mark: | :white_check_mark: |        | Stream of descriptor value reads & writes |
| lastValue       | :white_check_mark: | :white_check_mark: |        | The most recent value of the descriptor   |
| lastValueStream | :white_check_mark: | :white_check_mark: |        | Stream of lastValue + onValueReceived     |

## Debugging

The easiest way to debug issues in FlutterBluePlus is to make your own local copy.

```
cd /user/downloads
git clone https://github.com/boskokg/flutter_blue_plus.git
```

then in `pubspec.yaml` add the repo by path:

```
  flutter_blue_plus:
    path: /user/downloads/flutter_blue_plus
```

Now you can edit the FlutterBluePlus code yourself.

## Common Problems

Many common problems are easily solved.

---

### Scanning does not find my device

**1. your device uses bluetooth classic, not BLE.**

Headphones, speakers, keyboards, mice, gamepads, & printers all use Bluetooth Classic.

These devices may be found in System Settings, but they cannot be connected to by FlutterBluePlus. FlutterBluePlus only supports Bluetooth Low Energy.

**2. your device stopped advertising.**

- you might need to reboot your device
- you might need put your device in "discovery mode"
- your phone may have already connected automatically
- another app may have already connected to your device

Try looking through already connected devices:

```dart
// search already connected devices, including devices
// connected to by other apps
List<BluetoothDevice> system = await FlutterBluePlus.connectedSystemDevices;
for (var d in system) {
    print('${r.device.localName} already connected to! ${r.device.remoteId}');
    if (d.localName == "myBleDevice") {
         await r.connect(); // must connect our app
    }
}
```

**3. your scan filters are wrong.**

- try removing all scan filters
- for `withServices` to work, your device must actively advertise the serviceUUIDs it supports

**4. try a ble scanner app**

Search the App Store for a BLE scanner apps.

You should check if they can discover your device.

**5. your write request (without response) does not work**

Check out if the amount of bytes fits the defined MTU size. The MTU size is received on connection. Try to change the necessary MTU size by calling

```
await device.requestMtu(512);
```

or change the size of your byte array to fit the MTU size.

In case you can not negotiate a different MTU size and you also do not want to shrink the size of your byte array, you can explicitely ignore the MTU size on writing data.

Only do this, if you are **SURE** that the receiving device can handle it (e.g. because the hardware developer told you so).

```
c.write([0x12, 0x34], ignoreMtuRestriction: true);
```

---

### onValueReceived is never called

**1. you are not subscribed**

Your device will only send values after you call `await characteristic.setNotifyValue(true)`

**2. you are calling write**

`onValueReceived` is only called for reads & notifies.

You can do a single read with `await characteristic.read(...)`

**3. your device has nothing to send**

If you are using `setNotifyValue`, your device chooses when to send data.

Try interacting with your device to get it to send new data.

**4. your device has bugs**

<<<<<<< HEAD
Try rebooting your ble device.
=======
Try rebooting your ble device. 

Some ble devices have buggy software and stop sending data.

### characteristic writes fails

**1. the characeristic is not writeable**

Not all characeristics support `write`.
 
Your device must have configured this characteristic to support `write`.

**2. the data length is too long**

Characteristics only support writes up to a certain size. 

`writeWithoutResponse`: you can only write up to (MTU-3) at a time. This is a BLE limitation.

`write`: look in the usage section for a `writeLarge`` function you can use to solve this issue.

**3. the characeristic does not support writeWithoutResponse**

Not all characeristics support `writeWithoutResponse`. 
 
Your device must have configured this characteristic to support `writeWithoutResponse`.

**4. your bluetooth device turned off, or is out of range**

If your device turns off mid-write, it will cause a failure.

**5. your bluetooth device has bugs**

Maybe your device crashed, or is not sending a response due to software bugs.

**6. there is radio interference**

Bluetooth is wireless and will not always work.


### characteristic read fails

**1. the characeristic is not readable**

Not all characeristics support `read`.
 
Your device must have configured this characteristic to support `read`.

**2. your bluetooth device turned off, or is out of range**

If your device turns off mid-read, it will cause a failure.

**3. your bluetooth device has bugs**

Maybe your device crashed, or is not sending a response due to software bugs.

**4. there is radio interference**

Bluetooth is wireless and will not always work.






>>>>>>> 0133409f

Some ble devices have buggy software and stop sending data.<|MERGE_RESOLUTION|>--- conflicted
+++ resolved
@@ -21,7 +21,7 @@
 
 FlutterBluePlus is a Bluetooth Low Energy plugin for [Flutter](https://flutter.dev).
 
-**Bluetooth Classic is not supported.**
+**Bluetooth Classic is not supported.** 
 
 ❗ (i.e. speakers, headphones, mice, keyboards, gamepads, and more are not supported). ❗
 
@@ -41,11 +41,11 @@
 
 ### Error Handling :fire:
 
-Flutter Blue Plus takes error handling very seriously.
+Flutter Blue Plus takes error handling very seriously. 
 
 Every error returned by the native platform is checked and thrown as an exception where appropriate. See [Reference](#reference) for a list of throwable functions.
 
-**Streams:** At the time of writing, streams returned by Flutter Blue Plus never emit any errors and never close. There's no need to handle `onError` or `onDone` for `stream.listen(...)`.
+**Streams:** At the time of writing, streams returned by Flutter Blue Plus never emit any errors and never close. There's no need to handle `onError` or `onDone` for  `stream.listen(...)`.
 
 ---
 
@@ -254,7 +254,6 @@
 ```
 
 And set androidUsesFineLocation when scanning:
-
 ```dart
 // Start scanning
 flutterBlue.startScan(timeout: Duration(seconds: 4), androidUsesFineLocation: true);
@@ -301,7 +300,7 @@
 ### FlutterBlue API
 
 |                        |      Android       |        iOS         | Throws | Description                                                |
-| :--------------------- | :----------------: | :----------------: | :----: | :--------------------------------------------------------- |
+| :--------------------- | :----------------: | :----------------: | :----: | :----------------------------------------------------------|
 | adapterState           | :white_check_mark: | :white_check_mark: |        | Stream of state changes for the bluetooth adapter          |
 | isAvailable            | :white_check_mark: | :white_check_mark: |        | Checks whether the device supports Bluetooth               |
 | isOn                   | :white_check_mark: | :white_check_mark: |        | Checks if Bluetooth adapter is turned on                   |
@@ -319,7 +318,7 @@
 ### BluetoothDevice API
 
 |                           |      Android       |        iOS         | Throws | Description                                                |
-| :------------------------ | :----------------: | :----------------: | :----: | :--------------------------------------------------------- |
+| :------------------------ | :----------------: | :----------------: | :----: | :----------------------------------------------------------|
 | localName                 | :white_check_mark: | :white_check_mark: |        | The cached localName of the device                         |
 | connect                   | :white_check_mark: | :white_check_mark: | :fire: | Establishes a connection to the device                     |
 | disconnect                | :white_check_mark: | :white_check_mark: | :fire: | Cancels an active or pending connection to the device      |
@@ -339,27 +338,27 @@
 
 ### BluetoothCharacteristic API
 
-|                 |      Android       |        iOS         | Throws | Description                                                     |
-| :-------------- | :----------------: | :----------------: | :----: | :-------------------------------------------------------------- |
-| uuid            | :white_check_mark: | :white_check_mark: |        | The uuid of characeristic                                       |
-| read            | :white_check_mark: | :white_check_mark: | :fire: | Retrieves the value of the characteristic                       |
-| write           | :white_check_mark: | :white_check_mark: | :fire: | Writes the value of the characteristic                          |
-| setNotifyValue  | :white_check_mark: | :white_check_mark: | :fire: | Sets notifications or indications on the characteristic         |
-| isNotifying     | :white_check_mark: | :white_check_mark: |        | Are notifications or indications currently enabled              |
-| onValueReceived | :white_check_mark: | :white_check_mark: |        | Stream of characteristic value updates received from the device |
-| lastValue       | :white_check_mark: | :white_check_mark: |        | The most recent value of the characteristic                     |
-| lastValueStream | :white_check_mark: | :white_check_mark: |        | Stream of lastValue + onValueReceived                           |
+|                 |      Android       |        iOS         | Throws | Description                                                    |
+| :-------------  | :----------------: | :----------------: | :----: | :--------------------------------------------------------------|
+| uuid            | :white_check_mark: | :white_check_mark: |        | The uuid of characeristic                                      |
+| read            | :white_check_mark: | :white_check_mark: | :fire: | Retrieves the value of the characteristic                      |
+| write           | :white_check_mark: | :white_check_mark: | :fire: | Writes the value of the characteristic                         |
+| setNotifyValue  | :white_check_mark: | :white_check_mark: | :fire: | Sets notifications or indications on the characteristic        |
+| isNotifying     | :white_check_mark: | :white_check_mark: |        | Are notifications or indications currently enabled             |
+| onValueReceived | :white_check_mark: | :white_check_mark: |        | Stream of characteristic value updates received from the device|
+| lastValue       | :white_check_mark: | :white_check_mark: |        | The most recent value of the characteristic                    |
+| lastValueStream | :white_check_mark: | :white_check_mark: |        | Stream of lastValue + onValueReceived                          |
 
 ### BluetoothDescriptor API
 
-|                 |      Android       |        iOS         | Throws | Description                               |
-| :-------------- | :----------------: | :----------------: | :----: | :---------------------------------------- |
-| uuid            | :white_check_mark: | :white_check_mark: |        | The uuid of descriptor                    |
-| read            | :white_check_mark: | :white_check_mark: | :fire: | Retrieves the value of the descriptor     |
-| write           | :white_check_mark: | :white_check_mark: | :fire: | Writes the value of the descriptor        |
-| onValueReceived | :white_check_mark: | :white_check_mark: |        | Stream of descriptor value reads & writes |
-| lastValue       | :white_check_mark: | :white_check_mark: |        | The most recent value of the descriptor   |
-| lastValueStream | :white_check_mark: | :white_check_mark: |        | Stream of lastValue + onValueReceived     |
+|                   |      Android       |        iOS         | Throws | Description                                    |
+| :----             | :----------------: | :----------------: | :----: | :----------------------------------------------|
+| uuid              | :white_check_mark: | :white_check_mark: |        | The uuid of descriptor                         |
+| read              | :white_check_mark: | :white_check_mark: | :fire: | Retrieves the value of the descriptor          |
+| write             | :white_check_mark: | :white_check_mark: | :fire: | Writes the value of the descriptor             |
+| onValueReceived   | :white_check_mark: | :white_check_mark: |        | Stream of descriptor value reads & writes      |
+| lastValue         | :white_check_mark: | :white_check_mark: |        | The most recent value of the descriptor        |
+| lastValueStream   | :white_check_mark: | :white_check_mark: |        | Stream of lastValue + onValueReceived          |
 
 ## Debugging
 
@@ -389,7 +388,7 @@
 
 **1. your device uses bluetooth classic, not BLE.**
 
-Headphones, speakers, keyboards, mice, gamepads, & printers all use Bluetooth Classic.
+Headphones, speakers, keyboards, mice, gamepads, & printers all use Bluetooth Classic. 
 
 These devices may be found in System Settings, but they cannot be connected to by FlutterBluePlus. FlutterBluePlus only supports Bluetooth Low Energy.
 
@@ -419,30 +418,13 @@
 - try removing all scan filters
 - for `withServices` to work, your device must actively advertise the serviceUUIDs it supports
 
+
 **4. try a ble scanner app**
 
-Search the App Store for a BLE scanner apps.
+Search the App Store for a BLE scanner apps. 
 
 You should check if they can discover your device.
 
-**5. your write request (without response) does not work**
-
-Check out if the amount of bytes fits the defined MTU size. The MTU size is received on connection. Try to change the necessary MTU size by calling
-
-```
-await device.requestMtu(512);
-```
-
-or change the size of your byte array to fit the MTU size.
-
-In case you can not negotiate a different MTU size and you also do not want to shrink the size of your byte array, you can explicitely ignore the MTU size on writing data.
-
-Only do this, if you are **SURE** that the receiving device can handle it (e.g. because the hardware developer told you so).
-
-```
-c.write([0x12, 0x34], ignoreMtuRestriction: true);
-```
-
 ---
 
 ### onValueReceived is never called
@@ -465,9 +447,6 @@
 
 **4. your device has bugs**
 
-<<<<<<< HEAD
-Try rebooting your ble device.
-=======
 Try rebooting your ble device. 
 
 Some ble devices have buggy software and stop sending data.
@@ -532,6 +511,4 @@
 
 
 
->>>>>>> 0133409f
-
-Some ble devices have buggy software and stop sending data.+
