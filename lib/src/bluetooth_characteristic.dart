// Copyright 2023, Charles Weinberger & Paul DeMarco.
// All rights reserved. Use of this source code is governed by a
// BSD-style license that can be found in the LICENSE file.

part of flutter_blue_plus;

class BluetoothCharacteristic {
  final DeviceIdentifier remoteId;
  final Guid serviceUuid;
  final Guid? secondaryServiceUuid;
  final Guid characteristicUuid;
  final CharacteristicProperties properties;
  final List<BluetoothDescriptor> descriptors;

  // convenience accessor
  Guid get uuid => characteristicUuid;

  /// this variable is updated:
  ///   - *live* if you call onValueReceived.listen() or lastValueStream.listen() & setNotifyValue(true)
  ///   - *once* if you call read()
  List<int> lastValue;

  BluetoothCharacteristic.fromProto(BmBluetoothCharacteristic p)
      : remoteId = DeviceIdentifier(p.remoteId.toString()),
        serviceUuid = p.serviceUuid,
        secondaryServiceUuid =
            p.secondaryServiceUuid != null ? p.secondaryServiceUuid! : null,
        characteristicUuid = p.characteristicUuid,
        descriptors =
            p.descriptors.map((d) => BluetoothDescriptor.fromProto(d)).toList(),
        properties = CharacteristicProperties.fromProto(p.properties),
        lastValue = p.value;

  // same as onValueReceived, but the stream immediately starts
  // with lastValue as its first value to not cause delay
  Stream<List<int>> get lastValueStream =>
      onValueReceived.newStreamWithInitialValue(lastValue);

  // this stream is updated:
  //   - after read() is called
  //   - when a notification arrives
  Stream<List<int>> get onValueReceived => FlutterBluePlus._methodStream.stream
          .where((m) => m.method == "OnCharacteristicReceived")
          .map((m) => m.arguments)
          .map((args) => BmOnCharacteristicReceived.fromMap(args))
          .where((p) => p.remoteId == remoteId.toString())
          .where((p) => p.serviceUuid == serviceUuid)
          .where((p) => p.characteristicUuid == characteristicUuid)
          .where((p) => p.success == true)
          .map((c) {
        lastValue = c.value; // Update cache of lastValue
        return c.value;
      });

  bool get isNotifying {
    try {
      var cccd = descriptors
          .singleWhere((d) => d.descriptorUuid == BluetoothDescriptor.cccd);
      var hasNotify =
          cccd.lastValue.isNotEmpty && (cccd.lastValue[0] & 0x01) > 0;
      var hasIndicate =
          cccd.lastValue.isNotEmpty && (cccd.lastValue[0] & 0x02) > 0;
      return hasNotify || hasIndicate;
    } catch (e) {
      return false;
    }
  }

  /// read a characteristic
  Future<List<int>> read({int timeout = 15}) async {
    List<int> responseValue = [];

    // Only allows a single read to be underway at any time, per-characteristic, per-device.
<<<<<<< HEAD
    // Otherwise, there would be multiple in-flight requests and we wouldn't know which response is for us.
    String key =
        remoteId.str + ":" + characteristicUuid.toString() + ":readChr";
=======
    // Otherwise, there would be multiple in-flight reads and we wouldn't know which response is which.
    String key = remoteId.str + ":" + characteristicUuid.toString() + ":readChr";
>>>>>>> 6c6f642b
    _Mutex readMutex = await _MutexFactory.getMutexForKey(key);
    await readMutex.take();

    try {
      var request = BmReadCharacteristicRequest(
        remoteId: remoteId.toString(),
        characteristicUuid: characteristicUuid,
        serviceUuid: serviceUuid,
        secondaryServiceUuid: null,
      );

      var responseStream = FlutterBluePlus._methodStream.stream
          .where((m) => m.method == "OnCharacteristicReceived")
          .map((m) => m.arguments)
          .map((args) => BmOnCharacteristicReceived.fromMap(args))
          .where((p) => p.remoteId == request.remoteId)
          .where((p) => p.serviceUuid == request.serviceUuid)
          .where((p) => p.characteristicUuid == request.characteristicUuid);

      // Start listening now, before invokeMethod, to ensure we don't miss the response
      Future<BmOnCharacteristicReceived> futureResponse = responseStream.first;

      await FlutterBluePlus._invokeMethod(
          'readCharacteristic', request.toMap());

<<<<<<< HEAD
      BmOnCharacteristicReceived response =
          await futureResponse.timeout(Duration(seconds: timeout));

      // failed?
      if (!response.success) {
        throw FlutterBluePlusException(
            "readCharacteristic", response.errorCode, response.errorString);
=======
      BmOnCharacteristicReceived response = await futureResponse.fbpTimeout(timeout, "readCharacteristic");

      // failed?
      if (!response.success) {
        throw FlutterBluePlusException(_nativeError, "readCharacteristic", response.errorCode, response.errorString);
>>>>>>> 6c6f642b
      }

      // cache latest value
      lastValue = response.value;

      // set return value
      responseValue = response.value;
    } finally {
      readMutex.give();
    }

    return responseValue;
  }

  /// Writes a characteristic.
  ///  - [withoutResponse]: the write is not guaranteed and always returns immediately with success.
  ///  - [withResponse]: the write returns error on failure
<<<<<<< HEAD
  ///  - [ignoreMtuRestriction]: set to true to ignore the MTU size of the Bluetooth GATT. This might be helpful in case MTU negotitation with a specific devices is not possible
  ///    but you know for sure that the device can handle the amount of data you want to send.
  Future<void> write(List<int> value,
      {bool withoutResponse = false,
      int timeout = 15,
      bool ignoreMtuRestriction = false}) async {
    print("withoutResponse $withoutResponse");

    // Only allows a single read to be underway at any time, per-characteristic, per-device.
    // Otherwise, there would be multiple in-flight requests and we wouldn't know which response is for us.
    String key =
        remoteId.str + ":" + characteristicUuid.toString() + ":writeChr";
    _Mutex writeMutex = await _MutexFactory.getMutexForKey(key);
    await writeMutex.take();

    // edge case: In order to avoid dropped packets, whenever we do a writeWithoutResponse,
    //  we wait for the device to say it is ready for more before we return from this function.
    //  This 'ready' signal is per-device, so we can only have 1 writeWithoutResponse request
    //  in-flight at a time, per device.
    _Mutex deviceReady =
        await _MutexFactory.getMutexForKey(remoteId.str + ":withoutResp");
=======
  Future<void> write(List<int> value, {bool withoutResponse = false, int timeout = 15}) async {
    // Only allows a single write to be underway at any time, per-characteristic, per-device.
    // Otherwise, there would be multiple in-flight writes and we wouldn't know which response is which.
    String key = remoteId.str + ":" + characteristicUuid.toString() + ":writeChr";
    _Mutex writeMutex = await _MutexFactory.getMutexForKey(key);
    await writeMutex.take();

    // edge case: In order to avoid dropped packets, whenever we do a writeWithoutResponse, we
    // wait for the device to say it is ready for more again before we return from this function,
    // that way the next time we call write(writeWithoutResponse:true) we know the device is already
    // ready and will not drop the packet. This 'ready' signal is per-device, so we can only have
    // 1 writeWithoutResponse request in-flight at a time, per device.
    _Mutex deviceReady = await _MutexFactory.getMutexForKey(remoteId.str + ":withoutResp");
>>>>>>> 6c6f642b
    if (withoutResponse) {
      await deviceReady.take();
    }

    try {
      final writeType = withoutResponse
          ? BmWriteType.withoutResponse
          : BmWriteType.withResponse;

      var request = BmWriteCharacteristicRequest(
        remoteId: remoteId.toString(),
        characteristicUuid: characteristicUuid,
        serviceUuid: serviceUuid,
        secondaryServiceUuid: null,
        writeType: writeType,
        value: value,
        ignoreMtuRestriction: ignoreMtuRestriction
            ? BmWriteIgnoreMtuRestrictionType.yes
            : BmWriteIgnoreMtuRestrictionType.no,
      );

      var responseStream = FlutterBluePlus._methodStream.stream
          .where((m) => m.method == "OnCharacteristicWritten")
          .map((m) => m.arguments)
          .map((args) => BmOnCharacteristicWritten.fromMap(args))
          .where((p) => p.remoteId == request.remoteId)
          .where((p) => p.serviceUuid == request.serviceUuid)
          .where((p) => p.characteristicUuid == request.characteristicUuid);

      // Start listening now, before invokeMethod, to ensure we don't miss the response
      Future<BmOnCharacteristicWritten> futureResponse = responseStream.first;

      await FlutterBluePlus._invokeMethod(
          'writeCharacteristic', request.toMap());

      // wait for response so that we can:
      //  1. check for success (writeWithResponse)
      //  2. wait until the packet has been sent, to prevent iOS & Android dropping packets (writeWithoutResponse)
<<<<<<< HEAD
      BmOnCharacteristicWritten response =
          await futureResponse.timeout(Duration(seconds: timeout));

      // failed?
      if (!response.success) {
        throw FlutterBluePlusException(
            "writeCharacteristic", response.errorCode, response.errorString);
=======
      BmOnCharacteristicWritten response = await futureResponse.fbpTimeout(timeout, "writeCharacteristic");

      // failed?
      if (!response.success) {
        throw FlutterBluePlusException(_nativeError, "writeCharacteristic", response.errorCode, response.errorString);
>>>>>>> 6c6f642b
      }

      return Future.value();
    } finally {
      writeMutex.give();
      if (withoutResponse) {
        deviceReady.give();
      }
    }
  }

  /// Sets notifications or indications for the characteristic.
  ///   - If a characteristic supports both notifications and indications,
  ///     we'll use notifications. This is a limitation of CoreBluetooth on iOS.
  Future<bool> setNotifyValue(bool notify, {int timeout = 15}) async {
    var request = BmSetNotificationRequest(
      remoteId: remoteId.toString(),
      serviceUuid: serviceUuid,
      secondaryServiceUuid: null,
      characteristicUuid: characteristicUuid,
      enable: notify,
    );

    // Notifications & Indications are configured by writing to the
    // Client Characteristic Configuration Descriptor (CCCD)
    Stream<BmOnDescriptorResponse> responseStream = FlutterBluePlus
        ._methodStream.stream
        .where((m) => m.method == "OnDescriptorResponse")
        .map((m) => m.arguments)
        .map((args) => BmOnDescriptorResponse.fromMap(args))
        .where((p) => p.type == BmOnDescriptorResponseType.write)
        .where((p) => p.remoteId == request.remoteId)
        .where((p) => p.serviceUuid == request.serviceUuid)
        .where((p) => p.characteristicUuid == request.characteristicUuid)
        .where((p) => p.descriptorUuid == BluetoothDescriptor.cccd);

    // Start listening now, before invokeMethod, to ensure we don't miss the response
    Future<BmOnDescriptorResponse> futureResponse = responseStream.first;

    await FlutterBluePlus._invokeMethod('setNotification', request.toMap());

    // wait for response, so that we can check for success
<<<<<<< HEAD
    BmOnDescriptorResponse response =
        await futureResponse.timeout(Duration(seconds: timeout));

    // failed?
    if (!response.success) {
      throw FlutterBluePlusException(
          "setNotifyValue", response.errorCode, response.errorString);
=======
    BmOnDescriptorResponse response = await futureResponse.fbpTimeout(timeout, "setNotifyValue");

    // failed?
    if (!response.success) {
      throw FlutterBluePlusException(_nativeError, "setNotifyValue", response.errorCode, response.errorString);
>>>>>>> 6c6f642b
    }

    // verify notifications were actually set correctly
    var cccd = response.value;
    var hasNotify = cccd.isNotEmpty && (cccd[0] & 0x01) > 0;
    var hasIndicate = cccd.isNotEmpty && (cccd[0] & 0x02) > 0;
    var isEnabled = hasNotify || hasIndicate;
    if (notify != isEnabled) {
      throw FlutterBluePlusException(
<<<<<<< HEAD
          "setNotifyValue", -1, "notifications were not updated");
=======
          ErrorPlatform.dart, "setNotifyValue", FbpErrorCode.setNotifyFailed.index, "notifications were not updated");
>>>>>>> 6c6f642b
    }

    // update descriptor
    for (var d in descriptors) {
      if (d.uuid == BluetoothDescriptor.cccd) {
        d.lastValue = response.value;
      }
    }

    return notify == isEnabled;
  }

  @override
  String toString() {
    return 'BluetoothCharacteristic{'
        'remoteId: $remoteId, '
        'serviceUuid: $serviceUuid, '
        'secondaryServiceUuid: $secondaryServiceUuid, '
        'characteristicUuid: $characteristicUuid, '
        'descriptors: $descriptors, '
        'properties: $properties, '
        'value: $lastValue'
        '}';
  }

  @Deprecated('Use remoteId instead')
  DeviceIdentifier get deviceId => remoteId;

  @Deprecated('Use lastValueStream instead')
  Stream<List<int>> get value => lastValueStream;

  @Deprecated('Use onValueReceived instead')
  Stream<List<int>> get onValueChangedStream => onValueReceived;
}

class CharacteristicProperties {
  final bool broadcast;
  final bool read;
  final bool writeWithoutResponse;
  final bool write;
  final bool notify;
  final bool indicate;
  final bool authenticatedSignedWrites;
  final bool extendedProperties;
  final bool notifyEncryptionRequired;
  final bool indicateEncryptionRequired;

  const CharacteristicProperties(
      {this.broadcast = false,
      this.read = false,
      this.writeWithoutResponse = false,
      this.write = false,
      this.notify = false,
      this.indicate = false,
      this.authenticatedSignedWrites = false,
      this.extendedProperties = false,
      this.notifyEncryptionRequired = false,
      this.indicateEncryptionRequired = false});

  CharacteristicProperties.fromProto(BmCharacteristicProperties p)
      : broadcast = p.broadcast,
        read = p.read,
        writeWithoutResponse = p.writeWithoutResponse,
        write = p.write,
        notify = p.notify,
        indicate = p.indicate,
        authenticatedSignedWrites = p.authenticatedSignedWrites,
        extendedProperties = p.extendedProperties,
        notifyEncryptionRequired = p.notifyEncryptionRequired,
        indicateEncryptionRequired = p.indicateEncryptionRequired;

  @override
  String toString() {
    return 'CharacteristicProperties{'
        'broadcast: $broadcast, '
        'read: $read, '
        'writeWithoutResponse: $writeWithoutResponse, '
        'write: $write, '
        'notify: $notify, '
        'indicate: $indicate, '
        'authenticatedSignedWrites: $authenticatedSignedWrites, '
        'extendedProperties: $extendedProperties, '
        'notifyEncryptionRequired: $notifyEncryptionRequired, '
        'indicateEncryptionRequired: $indicateEncryptionRequired'
        '}';
  }
}<|MERGE_RESOLUTION|>--- conflicted
+++ resolved
@@ -23,18 +23,15 @@
   BluetoothCharacteristic.fromProto(BmBluetoothCharacteristic p)
       : remoteId = DeviceIdentifier(p.remoteId.toString()),
         serviceUuid = p.serviceUuid,
-        secondaryServiceUuid =
-            p.secondaryServiceUuid != null ? p.secondaryServiceUuid! : null,
+        secondaryServiceUuid = p.secondaryServiceUuid != null ? p.secondaryServiceUuid! : null,
         characteristicUuid = p.characteristicUuid,
-        descriptors =
-            p.descriptors.map((d) => BluetoothDescriptor.fromProto(d)).toList(),
+        descriptors = p.descriptors.map((d) => BluetoothDescriptor.fromProto(d)).toList(),
         properties = CharacteristicProperties.fromProto(p.properties),
         lastValue = p.value;
 
   // same as onValueReceived, but the stream immediately starts
   // with lastValue as its first value to not cause delay
-  Stream<List<int>> get lastValueStream =>
-      onValueReceived.newStreamWithInitialValue(lastValue);
+  Stream<List<int>> get lastValueStream => onValueReceived.newStreamWithInitialValue(lastValue);
 
   // this stream is updated:
   //   - after read() is called
@@ -54,12 +51,9 @@
 
   bool get isNotifying {
     try {
-      var cccd = descriptors
-          .singleWhere((d) => d.descriptorUuid == BluetoothDescriptor.cccd);
-      var hasNotify =
-          cccd.lastValue.isNotEmpty && (cccd.lastValue[0] & 0x01) > 0;
-      var hasIndicate =
-          cccd.lastValue.isNotEmpty && (cccd.lastValue[0] & 0x02) > 0;
+      var cccd = descriptors.singleWhere((d) => d.descriptorUuid == BluetoothDescriptor.cccd);
+      var hasNotify = cccd.lastValue.isNotEmpty && (cccd.lastValue[0] & 0x01) > 0;
+      var hasIndicate = cccd.lastValue.isNotEmpty && (cccd.lastValue[0] & 0x02) > 0;
       return hasNotify || hasIndicate;
     } catch (e) {
       return false;
@@ -71,14 +65,8 @@
     List<int> responseValue = [];
 
     // Only allows a single read to be underway at any time, per-characteristic, per-device.
-<<<<<<< HEAD
-    // Otherwise, there would be multiple in-flight requests and we wouldn't know which response is for us.
-    String key =
-        remoteId.str + ":" + characteristicUuid.toString() + ":readChr";
-=======
     // Otherwise, there would be multiple in-flight reads and we wouldn't know which response is which.
     String key = remoteId.str + ":" + characteristicUuid.toString() + ":readChr";
->>>>>>> 6c6f642b
     _Mutex readMutex = await _MutexFactory.getMutexForKey(key);
     await readMutex.take();
 
@@ -101,24 +89,13 @@
       // Start listening now, before invokeMethod, to ensure we don't miss the response
       Future<BmOnCharacteristicReceived> futureResponse = responseStream.first;
 
-      await FlutterBluePlus._invokeMethod(
-          'readCharacteristic', request.toMap());
-
-<<<<<<< HEAD
-      BmOnCharacteristicReceived response =
-          await futureResponse.timeout(Duration(seconds: timeout));
-
-      // failed?
-      if (!response.success) {
-        throw FlutterBluePlusException(
-            "readCharacteristic", response.errorCode, response.errorString);
-=======
+      await FlutterBluePlus._invokeMethod('readCharacteristic', request.toMap());
+
       BmOnCharacteristicReceived response = await futureResponse.fbpTimeout(timeout, "readCharacteristic");
 
       // failed?
       if (!response.success) {
         throw FlutterBluePlusException(_nativeError, "readCharacteristic", response.errorCode, response.errorString);
->>>>>>> 6c6f642b
       }
 
       // cache latest value
@@ -136,32 +113,14 @@
   /// Writes a characteristic.
   ///  - [withoutResponse]: the write is not guaranteed and always returns immediately with success.
   ///  - [withResponse]: the write returns error on failure
-<<<<<<< HEAD
   ///  - [ignoreMtuRestriction]: set to true to ignore the MTU size of the Bluetooth GATT. This might be helpful in case MTU negotitation with a specific devices is not possible
   ///    but you know for sure that the device can handle the amount of data you want to send.
   Future<void> write(List<int> value,
-      {bool withoutResponse = false,
-      int timeout = 15,
-      bool ignoreMtuRestriction = false}) async {
+      {bool withoutResponse = false, int timeout = 15, bool ignoreMtuRestriction = false}) async {
     print("withoutResponse $withoutResponse");
 
     // Only allows a single read to be underway at any time, per-characteristic, per-device.
     // Otherwise, there would be multiple in-flight requests and we wouldn't know which response is for us.
-    String key =
-        remoteId.str + ":" + characteristicUuid.toString() + ":writeChr";
-    _Mutex writeMutex = await _MutexFactory.getMutexForKey(key);
-    await writeMutex.take();
-
-    // edge case: In order to avoid dropped packets, whenever we do a writeWithoutResponse,
-    //  we wait for the device to say it is ready for more before we return from this function.
-    //  This 'ready' signal is per-device, so we can only have 1 writeWithoutResponse request
-    //  in-flight at a time, per device.
-    _Mutex deviceReady =
-        await _MutexFactory.getMutexForKey(remoteId.str + ":withoutResp");
-=======
-  Future<void> write(List<int> value, {bool withoutResponse = false, int timeout = 15}) async {
-    // Only allows a single write to be underway at any time, per-characteristic, per-device.
-    // Otherwise, there would be multiple in-flight writes and we wouldn't know which response is which.
     String key = remoteId.str + ":" + characteristicUuid.toString() + ":writeChr";
     _Mutex writeMutex = await _MutexFactory.getMutexForKey(key);
     await writeMutex.take();
@@ -172,15 +131,12 @@
     // ready and will not drop the packet. This 'ready' signal is per-device, so we can only have
     // 1 writeWithoutResponse request in-flight at a time, per device.
     _Mutex deviceReady = await _MutexFactory.getMutexForKey(remoteId.str + ":withoutResp");
->>>>>>> 6c6f642b
     if (withoutResponse) {
       await deviceReady.take();
     }
 
     try {
-      final writeType = withoutResponse
-          ? BmWriteType.withoutResponse
-          : BmWriteType.withResponse;
+      final writeType = withoutResponse ? BmWriteType.withoutResponse : BmWriteType.withResponse;
 
       var request = BmWriteCharacteristicRequest(
         remoteId: remoteId.toString(),
@@ -189,9 +145,8 @@
         secondaryServiceUuid: null,
         writeType: writeType,
         value: value,
-        ignoreMtuRestriction: ignoreMtuRestriction
-            ? BmWriteIgnoreMtuRestrictionType.yes
-            : BmWriteIgnoreMtuRestrictionType.no,
+        ignoreMtuRestriction:
+            ignoreMtuRestriction ? BmWriteIgnoreMtuRestrictionType.yes : BmWriteIgnoreMtuRestrictionType.no,
       );
 
       var responseStream = FlutterBluePlus._methodStream.stream
@@ -205,27 +160,16 @@
       // Start listening now, before invokeMethod, to ensure we don't miss the response
       Future<BmOnCharacteristicWritten> futureResponse = responseStream.first;
 
-      await FlutterBluePlus._invokeMethod(
-          'writeCharacteristic', request.toMap());
+      await FlutterBluePlus._invokeMethod('writeCharacteristic', request.toMap());
 
       // wait for response so that we can:
       //  1. check for success (writeWithResponse)
       //  2. wait until the packet has been sent, to prevent iOS & Android dropping packets (writeWithoutResponse)
-<<<<<<< HEAD
-      BmOnCharacteristicWritten response =
-          await futureResponse.timeout(Duration(seconds: timeout));
-
-      // failed?
-      if (!response.success) {
-        throw FlutterBluePlusException(
-            "writeCharacteristic", response.errorCode, response.errorString);
-=======
       BmOnCharacteristicWritten response = await futureResponse.fbpTimeout(timeout, "writeCharacteristic");
 
       // failed?
       if (!response.success) {
         throw FlutterBluePlusException(_nativeError, "writeCharacteristic", response.errorCode, response.errorString);
->>>>>>> 6c6f642b
       }
 
       return Future.value();
@@ -251,8 +195,7 @@
 
     // Notifications & Indications are configured by writing to the
     // Client Characteristic Configuration Descriptor (CCCD)
-    Stream<BmOnDescriptorResponse> responseStream = FlutterBluePlus
-        ._methodStream.stream
+    Stream<BmOnDescriptorResponse> responseStream = FlutterBluePlus._methodStream.stream
         .where((m) => m.method == "OnDescriptorResponse")
         .map((m) => m.arguments)
         .map((args) => BmOnDescriptorResponse.fromMap(args))
@@ -268,21 +211,11 @@
     await FlutterBluePlus._invokeMethod('setNotification', request.toMap());
 
     // wait for response, so that we can check for success
-<<<<<<< HEAD
-    BmOnDescriptorResponse response =
-        await futureResponse.timeout(Duration(seconds: timeout));
-
-    // failed?
-    if (!response.success) {
-      throw FlutterBluePlusException(
-          "setNotifyValue", response.errorCode, response.errorString);
-=======
     BmOnDescriptorResponse response = await futureResponse.fbpTimeout(timeout, "setNotifyValue");
 
     // failed?
     if (!response.success) {
       throw FlutterBluePlusException(_nativeError, "setNotifyValue", response.errorCode, response.errorString);
->>>>>>> 6c6f642b
     }
 
     // verify notifications were actually set correctly
@@ -292,11 +225,7 @@
     var isEnabled = hasNotify || hasIndicate;
     if (notify != isEnabled) {
       throw FlutterBluePlusException(
-<<<<<<< HEAD
-          "setNotifyValue", -1, "notifications were not updated");
-=======
           ErrorPlatform.dart, "setNotifyValue", FbpErrorCode.setNotifyFailed.index, "notifications were not updated");
->>>>>>> 6c6f642b
     }
 
     // update descriptor
