--- conflicted
+++ resolved
@@ -72,14 +72,10 @@
 
     // Only allows a single read to be underway at any time, per-characteristic, per-device.
     // Otherwise, there would be multiple in-flight requests and we wouldn't know which response is for us.
-<<<<<<< HEAD
-    _Mutex readMutex = await _MutexFactory.getMutexForKey(
-        remoteId.str + ":" + characteristicUuid.toString() + ":readChr");
-=======
-    String key = remoteId.str + ":" + characteristicUuid.toString() + ":readChr";
+    String key =
+        remoteId.str + ":" + characteristicUuid.toString() + ":readChr";
     _Mutex readMutex = await _MutexFactory.getMutexForKey(key);
     await readMutex.take();
->>>>>>> 0133409f
 
     try {
       var request = BmReadCharacteristicRequest(
@@ -135,19 +131,10 @@
       bool ignoreMtuRestriction = false}) async {
     print("withoutResponse $withoutResponse");
 
-<<<<<<< HEAD
-    // The write mutex is more complicated, but the goal is the same.
-    // We need to limit the number of in-fight requests so that we know when a write has completed
-    _Mutex writeMutex = await _getwWriteMutex(withoutResponse);
-
-    await writeMutex.synchronized(() async {
-      final writeType = withoutResponse
-          ? BmWriteType.withoutResponse
-          : BmWriteType.withResponse;
-=======
     // Only allows a single read to be underway at any time, per-characteristic, per-device.
     // Otherwise, there would be multiple in-flight requests and we wouldn't know which response is for us.
-    String key = remoteId.str + ":" + characteristicUuid.toString() + ":writeChr";
+    String key =
+        remoteId.str + ":" + characteristicUuid.toString() + ":writeChr";
     _Mutex writeMutex = await _MutexFactory.getMutexForKey(key);
     await writeMutex.take();
 
@@ -155,14 +142,16 @@
     //  we wait for the device to say it is ready for more before we return from this function.
     //  This 'ready' signal is per-device, so we can only have 1 writeWithoutResponse request
     //  in-flight at a time, per device.
-    _Mutex deviceReady = await _MutexFactory.getMutexForKey(remoteId.str + ":withoutResp");
+    _Mutex deviceReady =
+        await _MutexFactory.getMutexForKey(remoteId.str + ":withoutResp");
     if (withoutResponse) {
       await deviceReady.take();
     }
-    
+
     try {
-      final writeType = withoutResponse ? BmWriteType.withoutResponse : BmWriteType.withResponse;
->>>>>>> 0133409f
+      final writeType = withoutResponse
+          ? BmWriteType.withoutResponse
+          : BmWriteType.withResponse;
 
       var request = BmWriteCharacteristicRequest(
         remoteId: remoteId.toString(),
@@ -209,7 +198,6 @@
         deviceReady.give();
       }
     }
-
   }
 
   /// Sets notifications or indications for the characteristic.
@@ -271,39 +259,7 @@
 
     return notify == isEnabled;
   }
-<<<<<<< HEAD
-
-  Future<_Mutex> _getwWriteMutex(bool withoutResponse) async {
-    // The write mutex is more complicated, but the goal is the same.
-    // We need to limit the number of in-fight requests so that we know when a write has completed
-    //
-    // Normally, we can use a mutex per-characteristic, per-device, i.e. 1 in-flight request
-    // per-characteristic per-device, and then we'll always easily know when the write for
-    // our characteristic is complete.
-    //
-    // However, There are 2 edge cases specific to writing that requires a coarser per-device mutex.
-    //
-    //   Edge Case 1: In order to avoid dropped packets, whenever we do a writeWithoutResponse,
-    //      we must wait for the device to say it is ready before we return from this function.
-    //      This 'ready' signal is per-device, so we can only have 1 writeWithoutResponse request
-    //      in-flight at a time, per device.
-    //
-    //   Edge Case 2: if the characteristic supports both 'write' & 'writeWithoutResponse' we can still
-    //      only use 1 mutex per-characteristic per-device. In this case, we must use the coarser per-device
-    //      mutex only always. If we allowed 2 mutexes (1 write and 1 writeWithoutResponse mutex),
-    //      then there could be 2 in-flight request simultaneously (1 write and 1 writeWithoutResponse request)
-    //      and we would not be able to tell their responses apart from each other.
-    //
-    return (properties.write && properties.writeWithoutResponse) ||
-            withoutResponse
-        ? await _MutexFactory.getMutexForKey(remoteId.str)
-        : await _MutexFactory.getMutexForKey(
-            remoteId.str + ":" + characteristicUuid.toString() + ":writeChr");
-  }
-
-=======
-  
->>>>>>> 0133409f
+
   @override
   String toString() {
     return 'BluetoothCharacteristic{'
