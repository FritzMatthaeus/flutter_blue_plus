--- conflicted
+++ resolved
@@ -64,8 +64,8 @@
   Future<List<int>> read({int timeout = 15}) async {
     // check connected
     if (FlutterBluePlus._isDeviceConnected(remoteId) == false) {
-      throw FlutterBluePlusException(ErrorPlatform.dart, "readCharacteristic",
-        FbpErrorCode.deviceIsDisconnected.index, "device is not connected");
+      throw FlutterBluePlusException(
+          ErrorPlatform.dart, "readCharacteristic", FbpErrorCode.deviceIsDisconnected.index, "device is not connected");
     }
 
     // Only allows a single read to be underway at any time, per-characteristic, per-device.
@@ -117,16 +117,8 @@
   /// Writes a characteristic.
   ///  - [withoutResponse]: the write is not guaranteed and always returns immediately with success.
   ///  - [withResponse]: the write returns error on failure
-<<<<<<< HEAD
   ///  - [ignoreMtuRestriction]: set to true to ignore the MTU size of the Bluetooth GATT. This might be helpful in case MTU negotitation with a specific devices is not possible
   ///    but you know for sure that the device can handle the amount of data you want to send.
-  Future<void> write(List<int> value,
-      {bool withoutResponse = false, int timeout = 15, bool ignoreMtuRestriction = false}) async {
-    print("withoutResponse $withoutResponse");
-
-    // Only allows a single read to be underway at any time, per-characteristic, per-device.
-    // Otherwise, there would be multiple in-flight requests and we wouldn't know which response is for us.
-=======
   ///  - [allowLongWrite]: if set, writes 'withResponse' larger than MTU are allowed (up to 512 bytes).
   ///       This should be used with caution.
   ///         1. it can only be used *with* response
@@ -134,7 +126,12 @@
   ///         3. Interrupted transfers can leave the characteristic in a partially written state
   ///         4. If the mtu is small, it is very very slow.
   Future<void> write(List<int> value,
-      {bool withoutResponse = false, bool allowLongWrite = false, int timeout = 15}) async {
+      {bool withoutResponse = false,
+      bool allowLongWrite = false,
+      int timeout = 15,
+      bool ignoreMtuRestriction = false}) async {
+    print("withoutResponse $withoutResponse");
+
     //  check args
     if (withoutResponse && allowLongWrite) {
       throw ArgumentError("cannot longWrite withoutResponse, not allowed on iOS or Android");
@@ -142,13 +139,12 @@
 
     // check connected
     if (FlutterBluePlus._isDeviceConnected(remoteId) == false) {
-      throw FlutterBluePlusException(ErrorPlatform.dart, "writeCharacteristic",
-        FbpErrorCode.deviceIsDisconnected.index, "device is not connected");
-    }
-
-    // Only allows a single write to be underway at any time, per-characteristic, per-device.
-    // Otherwise, there would be multiple in-flight writes and we wouldn't know which response is which.
->>>>>>> 49066942
+      throw FlutterBluePlusException(ErrorPlatform.dart, "writeCharacteristic", FbpErrorCode.deviceIsDisconnected.index,
+          "device is not connected");
+    }
+
+    // Only allows a single read to be underway at any time, per-characteristic, per-device.
+    // Otherwise, there would be multiple in-flight requests and we wouldn't know which response is for us.
     String key = remoteId.str + ":" + characteristicUuid.toString() + ":writeChr";
     _Mutex writeMutex = await _MutexFactory.getMutexForKey(key);
     await writeMutex.take();
@@ -216,8 +212,8 @@
   Future<bool> setNotifyValue(bool notify, {int timeout = 15}) async {
     // check connected
     if (FlutterBluePlus._isDeviceConnected(remoteId) == false) {
-      throw FlutterBluePlusException(ErrorPlatform.dart, "setNotifyValue",
-        FbpErrorCode.deviceIsDisconnected.index, "device is not connected");
+      throw FlutterBluePlusException(
+          ErrorPlatform.dart, "setNotifyValue", FbpErrorCode.deviceIsDisconnected.index, "device is not connected");
     }
 
     var request = BmSetNotificationRequest(
